import logging
import numpy as np
from scipy.integrate import simps
from scipy.interpolate import interp1d
from scipy.ndimage.filters import gaussian_filter
from chainconsumer.helpers import get_smoothed_bins, get_grid_bins, get_latex_table_frame
from chainconsumer.kde import MegKDE


class Analysis(object):
    def __init__(self, parent):
        self.parent = parent
        self._logger = logging.getLogger(__name__)

        self._summaries = {
            "max": self.get_parameter_summary_max,
            "mean": self.get_parameter_summary_mean,
            "cumulative": self.get_parameter_summary_cumulative,
            "max_symmetric": self.get_paramater_summary_max_symmetric,
            "max_shortest": self.get_parameter_summary_max_shortest,
            "max_central": self.get_parameter_summary_max_central
        }

    def get_latex_table(self, parameters=None, transpose=False, caption=None,
                        label="tab:model_params", hlines=True, blank_fill="--"):  # pragma: no cover
        """ Generates a LaTeX table from parameter summaries.

        Parameters
        ----------
        parameters : list[str], optional
            A list of what parameters to include in the table. By default, includes all parameters
        transpose : bool, optional
            Defaults to False, which gives each column as a parameter, each chain (framework)
            as a row. You can swap it so that you have a parameter each row and a framework
            each column by setting this to True
        caption : str, optional
            If you want to generate a caption for the table through Python, use this.
            Defaults to an empty string
        label : str, optional
            If you want to generate a label for the table through Python, use this.
            Defaults to an empty string
        hlines : bool, optional
            Inserts ``\\hline`` before and after the header, and at the end of table.
        blank_fill : str, optional
            If a framework does not have a particular parameter, will fill that cell of
            the table with this string.

        Returns
        -------
        str
            the LaTeX table.
        """
        if parameters is None:
            parameters = self.parent._all_parameters
        for name in self.parent._names:
            assert name is not None, \
                "Generating a LaTeX table requires all chains to have names." \
                " Ensure you have `name=` in your `add_chain` call"
        for p in parameters:
            assert isinstance(p, str), \
                "Generating a LaTeX table requires all parameters have labels"
        num_parameters = len(parameters)
        num_chains = len(self.parent._chains)
        fit_values = self.get_summary(squeeze=False)
        if label is None:
            label = ""
        if caption is None:
            caption = ""

        end_text = " \\\\ \n"
        if transpose:
            column_text = "c" * (num_chains + 1)
        else:
            column_text = "c" * (num_parameters + 1)

        center_text = ""
        hline_text = "\\hline\n"
        if hlines:
            center_text += hline_text + "\t\t"
        if transpose:
            center_text += " & ".join(["Parameter"] + self.parent._names) + end_text
            if hlines:
                center_text += "\t\t" + hline_text
            for p in parameters:
                arr = ["\t\t" + p]
                for chain_res in fit_values:
                    if p in chain_res:
                        arr.append(self.get_parameter_text(*chain_res[p], wrap=True))
                    else:
                        arr.append(blank_fill)
                center_text += " & ".join(arr) + end_text
        else:
            center_text += " & ".join(["Model"] + parameters) + end_text
            if hlines:
                center_text += "\t\t" + hline_text
            for name, chain_res in zip(self.parent._names, fit_values):
                arr = ["\t\t" + name]
                for p in parameters:
                    if p in chain_res:
                        arr.append(self.get_parameter_text(*chain_res[p], wrap=True))
                    else:
                        arr.append(blank_fill)
                center_text += " & ".join(arr) + end_text
        if hlines:
            center_text += "\t\t" + hline_text
        final_text = get_latex_table_frame(caption, label) % (column_text, center_text)

        return final_text

    def get_summary(self, squeeze=True, parameters=None):
        """  Gets a summary of the marginalised parameter distributions.

        Parameters
        ----------
        squeeze : bool, optional
            Squeeze the summaries. If you only have one chain, squeeze will not return
            a length one list, just the single summary. If this is false, you will
            get a length one list.
        parameters : list[str], optional
            A list of parameters which to generate summaries for.

        Returns
        -------
        list of dictionaries
            One entry per chain, parameter bounds stored in dictionary with parameter as key
        """
        find_parameters = parameters
        results = []
        for ind, (chain, parameters, weights, g) in enumerate(zip(self.parent._chains,
                                                                  self.parent._parameters,
                                                                  self.parent._weights,
                                                                  self.parent._grids)):
            res = {}
            for i, p in enumerate(parameters):
                if find_parameters is not None and p not in find_parameters:
                    continue
                summary = self._get_parameter_summary(chain[:, i], weights, p, ind, grid=g)
                res[p] = summary
            results.append(res)
        if squeeze and len(results) == 1:
            return results[0]
        return results

    def _get_parameter_summary(self, data, weights, parameter, chain_index, **kwargs):
        if not self.parent._configured:
            self.parent.configure()
        method = self._summaries[self.parent.config["statistics"][chain_index]]
        desired_area = self.parent.config["summary_area"]
        return method(data, weights, parameter, chain_index, desired_area=desired_area, **kwargs)

    def get_correlations(self, chain=0, parameters=None):
        """
        Takes a chain and returns the correlation between chain parameters.

        Parameters
        ----------
        chain : int|str, optional
            The chain index or name. Defaults to first chain.
        parameters : list[str], optional
            The list of parameters to compute correlations. Defaults to all parameters
            for the given chain.

        Returns
        -------
            tuple
                The first index giving a list of parameter names, the second index being the
                2D correlation matrix.
        """
        chain = self.parent._get_chain(chain)
        if parameters is None:
            parameters = self.parent._parameters[chain]

        indexes = [self.parent._parameters[chain].index(p) for p in parameters]
        data = self.parent._chains[chain][:, indexes]
        correlations = np.atleast_2d(np.corrcoef(data, rowvar=0))

        return parameters, correlations

    def get_covariance(self, chain=0, parameters=None):
        """
        Takes a chain and returns the covariance between chain parameters.

        Parameters
        ----------
        chain : int|str, optional
            The chain index or name. Defaults to first chain.
        parameters : list[str], optional
            The list of parameters to compute correlations. Defaults to all parameters
            for the given chain.

        Returns
        -------
            tuple
                The first index giving a list of parameter names, the second index being the
                2D covariance matrix.
        """
        chain = self.parent._get_chain(chain)
        if parameters is None:
            parameters = self.parent._parameters[chain]

        indexes = [self.parent._parameters[chain].index(p) for p in parameters]
        data = self.parent._chains[chain][:, indexes]
        correlations = np.atleast_2d(np.cov(data, aweights=self.parent._weights[chain], rowvar=False))

        return parameters, correlations

    def get_correlation_table(self, chain=0, parameters=None, caption="Parameter Correlations",
                              label="tab:parameter_correlations"):
        """
        Gets a LaTeX table of parameter correlations.

        Parameters
        ----------
        chain : int|str, optional
            The chain index or name. Defaults to first chain.
        parameters : list[str], optional
            The list of parameters to compute correlations. Defaults to all parameters
            for the given chain.
        caption : str, optional
            The LaTeX table caption.
        label : str, optional
            The LaTeX table label.

        Returns
        -------
            str
                The LaTeX table ready to go!
        """
        parameters, cor = self.get_correlations(chain=chain, parameters=parameters)
        return self._get_2d_latex_table(parameters, cor, caption, label)

    def get_covariance_table(self, chain=0, parameters=None, caption="Parameter Covariance",
                              label="tab:parameter_covariance"):
        """
        Gets a LaTeX table of parameter covariance.

        Parameters
        ----------
        chain : int|str, optional
            The chain index or name. Defaults to first chain.
        parameters : list[str], optional
            The list of parameters to compute correlations. Defaults to all parameters
            for the given chain.
        caption : str, optional
            The LaTeX table caption.
        label : str, optional
            The LaTeX table label.

        Returns
        -------
            str
                The LaTeX table ready to go!
        """
        parameters, cov = self.get_covariance(chain=chain, parameters=parameters)
        return self._get_2d_latex_table(parameters, cov, caption, label)

    def _get_smoothed_histogram(self, data, weights, chain_index, grid):
        smooth = self.parent.config["smooth"][chain_index]
        if grid:
            bins = get_grid_bins(data)
        else:
            bins = self.parent.config['bins'][chain_index]
            bins, smooth = get_smoothed_bins(smooth, bins, data, weights)

        hist, edges = np.histogram(data, bins=bins, normed=True, weights=weights)
        edge_centers = 0.5 * (edges[1:] + edges[:-1])
        xs = np.linspace(edge_centers[0], edge_centers[-1], 10000)

        if smooth:
            hist = gaussian_filter(hist, smooth, mode=self.parent._gauss_mode)
        kde = self.parent.config["kde"][chain_index]
        if kde:
            kde_xs = np.linspace(edge_centers[0], edge_centers[-1], max(200, int(bins.max())))
            ys = MegKDE(data, weights, factor=kde).evaluate(kde_xs)
            area = simps(ys, x=kde_xs)
            ys = ys / area
            ys = interp1d(kde_xs, ys, kind="linear")(xs)
        else:
            ys = interp1d(edge_centers, hist, kind="linear")(xs)
        cs = ys.cumsum()
        cs /= cs.max()
        return xs, ys, cs

    def _get_2d_latex_table(self, parameters, matrix, caption, label):
        latex_table = get_latex_table_frame(caption=caption, label=label)
        column_def = "c|%s" % ("c" * len(parameters))
        hline_text = "        \\hline\n"

        table = ""
        table += " & ".join([""] + parameters) + "\\\\ \n"
        table += hline_text
        max_len = max([len(s) for s in parameters])
        format_string = "        %%%ds" % max_len
        for p, row in zip(parameters, matrix):
            table += format_string % p
            for r in row:
                table += " & %5.2f" % r
            table += " \\\\ \n"
        table += hline_text
        return latex_table % (column_def, table)

    def get_parameter_text(self, lower, maximum, upper, wrap=False):
        """ Generates LaTeX appropriate text from marginalised parameter bounds.

        Parameters
        ----------
        lower : float
            The lower bound on the parameter
        maximum : float
            The value of the parameter with maximum probability
        upper : float
            The upper bound on the parameter
        wrap : bool
            Wrap output text in dollar signs for LaTeX

        Returns
        -------
        str
            The formatted text given the parameter bounds
        """
        if lower is None or upper is None:
            return ""
        upper_error = upper - maximum
        lower_error = maximum - lower
        if upper_error != 0 and lower_error != 0:
            resolution = min(np.floor(np.log10(np.abs(upper_error))),
                            np.floor(np.log10(np.abs(lower_error))))
        elif upper_error == 0 and lower_error != 0:
            resolution = np.floor(np.log10(np.abs(lower_error)))
        elif upper_error != 0 and lower_error == 0:
            resolution = np.floor(np.log10(np.abs(upper_error)))
        else:
            resolution = np.floor(np.log10(np.abs(maximum)))
        factor = 0
        fmt = "%0.1f"
        r = 1
        if np.abs(resolution) > 2:
            factor = -resolution
        if resolution == 2:
            fmt = "%0.0f"
            factor = -1
            r = 0
        if resolution == 1:
            fmt = "%0.0f"
        if resolution == -1:
            fmt = "%0.2f"
            r = 2
        elif resolution == -2:
            fmt = "%0.3f"
            r = 3
        upper_error *= 10 ** factor
        lower_error *= 10 ** factor
        maximum *= 10 ** factor
        upper_error = round(upper_error, r)
        lower_error = round(lower_error, r)
        maximum = round(maximum, r)
        if maximum == -0.0:
            maximum = 0.0
        if resolution == 2:
            upper_error *= 10 ** -factor
            lower_error *= 10 ** -factor
            maximum *= 10 ** -factor
            factor = 0
            fmt = "%0.0f"
        upper_error_text = fmt % upper_error
        lower_error_text = fmt % lower_error
        if upper_error_text == lower_error_text:
            text = r"%s\pm %s" % (fmt, "%s") % (maximum, lower_error_text)
        else:
            text = r"%s^{+%s}_{-%s}" % (fmt, "%s", "%s") % \
                   (maximum, upper_error_text, lower_error_text)
        if factor != 0:
            text = r"\left( %s \right) \times 10^{%d}" % (text, -factor)
        if wrap:
            text = "$%s$" % text
        return text

    def get_parameter_summary_mean(self, data, weights, parameter, chain_index, desired_area=0.6827, grid=False):
        xs, _, cs = self._get_smoothed_histogram(data, weights, chain_index, grid)
        vals = [0.5 - desired_area / 2, 0.5, 0.5 + desired_area / 2]
        bounds = interp1d(cs, xs)(vals)
        bounds[1] = 0.5 * (bounds[0] + bounds[2])
        return bounds

    def get_parameter_summary_cumulative(self, data, weights, parameter, chain_index, desired_area=0.6827, grid=False):
        xs, _, cs = self._get_smoothed_histogram(data, weights, chain_index, grid)
        vals = [0.5 - desired_area / 2, 0.5, 0.5 + desired_area / 2]
        bounds = interp1d(cs, xs)(vals)
        return bounds

    def get_parameter_summary_max(self, data, weights, parameter, chain_index, desired_area=0.6827, grid=False):
        xs, ys, cs = self._get_smoothed_histogram(data, weights, chain_index, grid)
        n_pad = 1000
        x_start = xs[0] * np.ones(n_pad)
        x_end = xs[-1] * np.ones(n_pad)
        y_start = np.linspace(0, ys[0], n_pad)
        y_end = np.linspace(ys[-1], 0, n_pad)
        xs = np.concatenate((x_start, xs, x_end))
        ys = np.concatenate((y_start, ys, y_end))
        cs = ys.cumsum()
        cs = cs / cs.max()
        startIndex = ys.argmax()
        maxVal = ys[startIndex]
        minVal = 0
<<<<<<< HEAD
        threshold = 0.0003
=======
        threshold = 0.003
>>>>>>> b2cd4bb2
        x1 = None
        x2 = None
        count = 0
        while x1 is None:
            mid = (maxVal + minVal) / 2.0
            count += 1
            try:
                if count > 50:
                    raise ValueError("Failed to converge")
                i1 = startIndex - np.where(ys[:startIndex][::-1] < mid)[0][0]
                i2 = startIndex + np.where(ys[startIndex:] < mid)[0][0]
                area = cs[i2] - cs[i1]
                deviation = np.abs(area - desired_area)
                if deviation < threshold:
                    x1 = xs[i1]
                    x2 = xs[i2]
                elif area < desired_area:
                    maxVal = mid
                elif area > desired_area:
                    minVal = mid
            except ValueError:
                self._logger.warning("Parameter %s  in chain %s is not constrained" % (parameter, chain_index))
                return [None, xs[startIndex], None]

        return [x1, xs[startIndex], x2]

    def get_paramater_summary_max_symmetric(self, data, weights, parameter, chain_index,
                                            desired_area=0.6827, grid=False):
        xs, ys, cs = self._get_smoothed_histogram(data, weights, chain_index, grid)
        x_to_c = interp1d(xs, cs, bounds_error=False, fill_value=(0, 1))

        # Get max likelihood x
        max_index = ys.argmax()
        x = xs[max_index]

        # Estimate width
        h = 0.5 * (xs[-1] - xs[0])
        prev_h = 0

        # Hone in on right answer
        while True:
            current_area = x_to_c(x + h) - x_to_c(x - h)
            if np.abs(current_area - desired_area) < 0.0001:
                return [x - h, x, x + h]
            temp = h
            h += 0.5 * np.abs(prev_h - h) * (1 if current_area < desired_area else -1)
            prev_h = temp

    def get_parameter_summary_max_shortest(self, data, weights, parameter, chain_index,
                                           desired_area=0.6827, grid=False):

        xs, ys, cs = self._get_smoothed_histogram(data, weights, chain_index, grid)
        c_to_x = interp1d(cs, xs, bounds_error=False, fill_value=(-np.inf, np.inf))

        # Get max likelihood x
        max_index = ys.argmax()
        x = xs[max_index]

        # Pair each lower bound with an upper to get the right area
        x2 = c_to_x(cs + desired_area)
        dists = x2 - xs
        mask = (xs > x) | (x2 < x)  # Ensure max point is inside the area
        dists[mask] = np.inf
        ind = dists.argmin()
        return [xs[ind], x, x2[ind]]

    def get_parameter_summary_max_central(self, data, weights, parameter, chain_index,
                                           desired_area=0.6827, grid=False):

        xs, ys, cs = self._get_smoothed_histogram(data, weights, chain_index, grid)
        c_to_x = interp1d(cs, xs)

        # Get max likelihood x
        max_index = ys.argmax()
        x = xs[max_index]

        vals = [0.5 - 0.5 * desired_area, 0.5 + 0.5 * desired_area]
        xvals = c_to_x(vals)

        return [xvals[0], x, xvals[1]]<|MERGE_RESOLUTION|>--- conflicted
+++ resolved
@@ -402,11 +402,7 @@
         startIndex = ys.argmax()
         maxVal = ys[startIndex]
         minVal = 0
-<<<<<<< HEAD
-        threshold = 0.0003
-=======
         threshold = 0.003
->>>>>>> b2cd4bb2
         x1 = None
         x2 = None
         count = 0
